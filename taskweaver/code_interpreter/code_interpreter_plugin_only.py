--- conflicted
+++ resolved
@@ -44,18 +44,14 @@
         self,
         memory: Memory,
         prompt_log_path: Optional[str] = None,
-        use_back_up_engine: Optional[bool] = False,
+        use_back_up_engine: bool = False,
     ) -> Post:
         post_proxy = self.event_emitter.create_post_proxy("CodeInterpreter")
         self.generator.reply(
             memory,
-<<<<<<< HEAD
             post_proxy=post_proxy,
-=======
-            event_handler,
-            prompt_log_path,
-            use_back_up_engine,
->>>>>>> e4c812fa
+            prompt_log_path=prompt_log_path,
+            use_back_up_engine=use_back_up_engine,
         )
 
         if post_proxy.post.message is not None and post_proxy.post.message != "":  # type: ignore
