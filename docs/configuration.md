
# Configuration file
The configuration file is located at `project/taskweaver_config.json`. 
You can edit this file to configure TaskWeaver.
The configuration file is in JSON format. So for boolean values, use `true` or `false` instead of `True` or `False`. 
For null values, use `null` instead of `None` or `"null"`. All other values should be strings in double quotes.
The following table lists the parameters in the configuration file:




<<<<<<< HEAD
| Parameter                                | Description                                                                      | Default Value                                                                          |
|------------------------------------------|----------------------------------------------------------------------------------|----------------------------------------------------------------------------------------|
| `llm.model`                              | The model name used by the language model.                                       | gpt-4                                                                                  |
| `llm.backup_model`                       | The model name used for self-correction purposes.                                | `null`                                                                                 |
| `llm.api_base`                           | The base URL of the OpenAI API.                                                  | `https://api.openai.com/v1`                                                            |
| `llm.api_key`                            | The API key of the OpenAI API.                                                   | `null`                                                                                 |
| `llm.api_type`                           | The type of the OpenAI API, could be `openai` or `azure`.                        | `openai`                                                                               |
| `llm.api_version`                        | The version of the OpenAI API.                                                   | `2023-07-01-preview`                                                                   |
| `llm.response_format`                    | The response format of the OpenAI API, could be `json_object`, `text` or `null`. | `json_object`                                                                          |
| `code_verification.code_verification_on` | Whether to enable code verification.                                             | `false`                                                                                |
| `code_verification.plugin_only`          | Whether to turn on the plugin only mode.                                         | `false`                                                                                |
 | `code_verification.allowed_modules`      | The list of allowed modules to import in code generation.                        | `"pandas", "matplotlib", "numpy", "sklearn", "scipy", "seaborn", "datetime", "typing"` |
| `logging.log_file`                       | The name of the log file.                                                        | `taskweaver.log`                                                                       |
| `logging.log_folder`                     | The folder to store the log file.                                                | `logs`                                                                                 |
| `plugin.base_path`                       | The folder to store plugins.                                                     | `${AppBaseDir}/plugins`                                                                |
| `planner.example_base_path`              | The folder to store planner examples.                                            | `${AppBaseDir}/planner_examples`                                                       |
| `planner.prompt_compression`             | Whether to compress the chat history for planner                                 | `false`                                                                                | 
| `planner.skip_planning`                  | Whether to skip planning process.                                                | `false`                                                                                | 
| `code_generator.example_base_path`       | The folder to store code interpreter examples.                                   | `${AppBaseDir}/codeinterpreter_examples`                                               |
| `code_generator.prompt_compression`      | Whether to compress the chat history for code interpreter                        | `false`                                                                                |
| `code_generator.enable_auto_plugin_selection`   | Whether to enable auto plugin selection                                          | `false`                                                                                |
| `code_generator.auto_plugin_selection_topk` | The number of auto selected plugins  in each round                               | `3`                                                                                    |
| `session.max_internal_chat_round_num`    | The maximum number of internal chat rounds between Planner and Code Interpreter  | `10`                                                                                   |
| `session.use_planner`              | Use Planner or only use Code Interpreter                                         | `true`                                                                                 |
=======
| Parameter                                     | Description                                                                      | Default Value                                                                          |
|-----------------------------------------------|----------------------------------------------------------------------------------|----------------------------------------------------------------------------------------|
| `llm.model`                                   | The model name used by the language model.                                       | gpt-4                                                                                  |
| `llm.backup_model`                            | The model name used for self-correction purposes.                                | `null`                                                                                 |
| `llm.api_base`                                | The base URL of the OpenAI API.                                                  | `https://api.openai.com/v1`                                                            |
| `llm.api_key`                                 | The API key of the OpenAI API.                                                   | `null`                                                                                 |
| `llm.api_type`                                | The type of the OpenAI API, could be `openai` or `azure`.                        | `openai`                                                                               |
| `llm.api_version`                             | The version of the OpenAI API.                                                   | `2023-07-01-preview`                                                                   |
| `llm.response_format`                         | The response format of the OpenAI API, could be `json_object`, `text` or `null`. | `json_object`                                                                          |
| `code_interpreter.code_verification_on`       | Whether to enable code verification.                                             | `false`                                                                                |
| `code_interpreter.plugin_only`               | Whether to turn on the plugin only mode.                                         | `false`                                                                                |
| `code_interpreter.allowed_modules`           | The list of allowed modules to import in code generation.                        | `"pandas", "matplotlib", "numpy", "sklearn", "scipy", "seaborn", "datetime", "typing"` |
| `logging.log_file`                            | The name of the log file.                                                        | `taskweaver.log`                                                                       |
| `logging.log_folder`                          | The folder to store the log file.                                                | `logs`                                                                                 |
| `plugin.base_path`                            | The folder to store plugins.                                                     | `${AppBaseDir}/plugins`                                                                |
| `planner.example_base_path`                   | The folder to store planner examples.                                            | `${AppBaseDir}/planner_examples`                                                       |
| `planner.prompt_compression`                  | Whether to compress the chat history for planner                                 | `false`                                                                                | 
| `code_generator.example_base_path`            | The folder to store code interpreter examples.                                   | `${AppBaseDir}/codeinterpreter_examples`                                               |
| `code_generator.prompt_compression`           | Whether to compress the chat history for code interpreter                        | `false`                                                                                |
| `code_generator.enable_auto_plugin_selection` | Whether to enable auto plugin selection                                          | `false`                                                                                |
| `code_generator.auto_plugin_selection_topk`   | The number of auto selected plugins  in each round                               | `3`                                                                                    |
| `session.max_internal_chat_round_num`         | The maximum number of internal chat rounds between Planner and Code Interpreter  | `10`                                                                                   |
| `session.use_planner`                         | Use Planner or only use Code Interpreter                                         | `true`                                                                                 |
>>>>>>> c852b56d
> 💡 ${AppBaseDir} is the project directory.

> 💡 Up to 11/30/2023, the `json_object` and `text` options of `llm.response_format` is only supported by the OpenAI models later than 1106. If you are using an older version of OpenAI model, you need to set the `llm.response_format` to `null`.<|MERGE_RESOLUTION|>--- conflicted
+++ resolved
@@ -9,32 +9,6 @@
 
 
 
-<<<<<<< HEAD
-| Parameter                                | Description                                                                      | Default Value                                                                          |
-|------------------------------------------|----------------------------------------------------------------------------------|----------------------------------------------------------------------------------------|
-| `llm.model`                              | The model name used by the language model.                                       | gpt-4                                                                                  |
-| `llm.backup_model`                       | The model name used for self-correction purposes.                                | `null`                                                                                 |
-| `llm.api_base`                           | The base URL of the OpenAI API.                                                  | `https://api.openai.com/v1`                                                            |
-| `llm.api_key`                            | The API key of the OpenAI API.                                                   | `null`                                                                                 |
-| `llm.api_type`                           | The type of the OpenAI API, could be `openai` or `azure`.                        | `openai`                                                                               |
-| `llm.api_version`                        | The version of the OpenAI API.                                                   | `2023-07-01-preview`                                                                   |
-| `llm.response_format`                    | The response format of the OpenAI API, could be `json_object`, `text` or `null`. | `json_object`                                                                          |
-| `code_verification.code_verification_on` | Whether to enable code verification.                                             | `false`                                                                                |
-| `code_verification.plugin_only`          | Whether to turn on the plugin only mode.                                         | `false`                                                                                |
- | `code_verification.allowed_modules`      | The list of allowed modules to import in code generation.                        | `"pandas", "matplotlib", "numpy", "sklearn", "scipy", "seaborn", "datetime", "typing"` |
-| `logging.log_file`                       | The name of the log file.                                                        | `taskweaver.log`                                                                       |
-| `logging.log_folder`                     | The folder to store the log file.                                                | `logs`                                                                                 |
-| `plugin.base_path`                       | The folder to store plugins.                                                     | `${AppBaseDir}/plugins`                                                                |
-| `planner.example_base_path`              | The folder to store planner examples.                                            | `${AppBaseDir}/planner_examples`                                                       |
-| `planner.prompt_compression`             | Whether to compress the chat history for planner                                 | `false`                                                                                | 
-| `planner.skip_planning`                  | Whether to skip planning process.                                                | `false`                                                                                | 
-| `code_generator.example_base_path`       | The folder to store code interpreter examples.                                   | `${AppBaseDir}/codeinterpreter_examples`                                               |
-| `code_generator.prompt_compression`      | Whether to compress the chat history for code interpreter                        | `false`                                                                                |
-| `code_generator.enable_auto_plugin_selection`   | Whether to enable auto plugin selection                                          | `false`                                                                                |
-| `code_generator.auto_plugin_selection_topk` | The number of auto selected plugins  in each round                               | `3`                                                                                    |
-| `session.max_internal_chat_round_num`    | The maximum number of internal chat rounds between Planner and Code Interpreter  | `10`                                                                                   |
-| `session.use_planner`              | Use Planner or only use Code Interpreter                                         | `true`                                                                                 |
-=======
 | Parameter                                     | Description                                                                      | Default Value                                                                          |
 |-----------------------------------------------|----------------------------------------------------------------------------------|----------------------------------------------------------------------------------------|
 | `llm.model`                                   | The model name used by the language model.                                       | gpt-4                                                                                  |
@@ -45,8 +19,8 @@
 | `llm.api_version`                             | The version of the OpenAI API.                                                   | `2023-07-01-preview`                                                                   |
 | `llm.response_format`                         | The response format of the OpenAI API, could be `json_object`, `text` or `null`. | `json_object`                                                                          |
 | `code_interpreter.code_verification_on`       | Whether to enable code verification.                                             | `false`                                                                                |
-| `code_interpreter.plugin_only`               | Whether to turn on the plugin only mode.                                         | `false`                                                                                |
-| `code_interpreter.allowed_modules`           | The list of allowed modules to import in code generation.                        | `"pandas", "matplotlib", "numpy", "sklearn", "scipy", "seaborn", "datetime", "typing"` |
+| `code_interpreter.plugin_only`                | Whether to turn on the plugin only mode.                                         | `false`                                                                                |
+| `code_interpreter.allowed_modules`            | The list of allowed modules to import in code generation.                        | `"pandas", "matplotlib", "numpy", "sklearn", "scipy", "seaborn", "datetime", "typing"` |
 | `logging.log_file`                            | The name of the log file.                                                        | `taskweaver.log`                                                                       |
 | `logging.log_folder`                          | The folder to store the log file.                                                | `logs`                                                                                 |
 | `plugin.base_path`                            | The folder to store plugins.                                                     | `${AppBaseDir}/plugins`                                                                |
@@ -58,7 +32,7 @@
 | `code_generator.auto_plugin_selection_topk`   | The number of auto selected plugins  in each round                               | `3`                                                                                    |
 | `session.max_internal_chat_round_num`         | The maximum number of internal chat rounds between Planner and Code Interpreter  | `10`                                                                                   |
 | `session.use_planner`                         | Use Planner or only use Code Interpreter                                         | `true`                                                                                 |
->>>>>>> c852b56d
+
 > 💡 ${AppBaseDir} is the project directory.
 
 > 💡 Up to 11/30/2023, the `json_object` and `text` options of `llm.response_format` is only supported by the OpenAI models later than 1106. If you are using an older version of OpenAI model, you need to set the `llm.response_format` to `null`.